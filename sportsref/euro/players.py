--- conflicted
+++ resolved
@@ -158,13 +158,8 @@
         doc = self.get_main_doc(level=level)
         if level == 'E': 
             table_id = 'table#{}EUR0'.format(table_id)
-<<<<<<< HEAD
         elif level == 'C':
-            table_id = 'table#{}{}'.format(table_id, 'CLU1' if kind == 'P' else 'CLU0') 
-=======
-        elif level =='C':
-            table_id = 'table#{}{}'.format(table_id, 'CLU1' if kind == 'P' else 'CLU0')   
->>>>>>> 5570f48d
+            table_id = 'table#{}{}'.format(table_id, 'CLU1' if kind == 'P' else 'CLU0')
         else:
             table_id = 'table#{}{}'.format(table_id, 'ALL1' if kind == 'P' else 'ALL0')
 
