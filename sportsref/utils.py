from __future__ import division, print_function, unicode_literals
from builtins import object, str
from past.builtins import basestring
import ctypes
import threading
import multiprocessing
import re
import time

import pandas as pd
from pyquery import PyQuery as pq
import requests

import sportsref

# time between requests, in seconds
THROTTLE_DELAY = 0.5

# variables used to throttle requests across processes
throttle_thread_lock = threading.Lock()
throttle_process_lock = multiprocessing.Lock()
last_request_time = multiprocessing.Value(ctypes.c_longdouble, time.time() - 10 * THROTTLE_DELAY)


@sportsref.decorators.cache
def get_html(url):
    """Gets the HTML for the given URL using a GET request.

    :url: the absolute URL of the desired page.
    :returns: a string of HTML.
    """
<<<<<<< HEAD
    
    with throttle_lock:

        # sleep until THROTTLE_DELAY secs have passed since last request
        wait_left = THROTTLE_DELAY - (time.time() - last_request_time.value)
        if wait_left > 0:
            time.sleep(wait_left)
=======
    global last_request_time
    with throttle_process_lock:
        with throttle_thread_lock:
            # sleep until THROTTLE_DELAY secs have passed since last request
            wait_left = THROTTLE_DELAY - (time.time() - last_request_time.value)
            if wait_left > 0:
                time.sleep(wait_left)
>>>>>>> 09f11ac8

            # make request
            response = requests.get(url)

            # update last request time for throttling
            last_request_time.value = time.time()

    # raise ValueError on 4xx status code, get rid of comments, and return
    if 400 <= response.status_code < 500:
        raise ValueError(
            'Status Code {} received fetching URL "{}"'
            .format(response.status_code, url)
        )

    html = response.text
    html = html.replace('<!--', '').replace('-->', '')

    return html


def parse_table(table, flatten=True, footer=False):
    """Parses a table from sports-reference sites into a pandas dataframe.

    :param table: the PyQuery <table class="row_summable sortable stats_table" id="per_game" data-cols-to-freeze="1"><caption>Per Game Table</caption>
object representing the HTML table
    :param flatten: if True, flattens relative URLs to IDs. otherwise, leaves
        all fields as text without cleaning.
    :param footer: If True, returns the summary/footer of the page. Recommended
        to use this with flatten=False. Defaults to False.
    :returns: pd.DataFrame
    """
    if not len(table):
        return pd.DataFrame()
    
    # get columns
    columns = [c.attrib['data-stat']
               for c in table('thead tr:not([class]) th[data-stat]')]

    # get data
    rows = list(table('tbody tr' if not footer else 'tfoot tr')
<<<<<<< HEAD
                .not_('.thead, .stat_total, .stat_average').items())  

    # edge case for team and opp euro stats (not specifying it by id in case this approach works for other tables set up like this)
    if len(columns) == 0:
        columns = [c.attrib['data-stat'] for c in table('.thead th[data-stat]')]
        columns[0] = 'team'
        rows = list(table('tr').not_('.thead').items()) 
    
=======
                .not_('.thead, .stat_total, .stat_average').items())
>>>>>>> 09f11ac8
    data = [
        [flatten_links(td) if flatten else td.text()
         for td in row.items('th,td')]
        for row in rows
    ]

    # make DataFrame
    df = pd.DataFrame(data, columns=columns, dtype='float')

    # add has_class columns
    allClasses = set(
        cls
        for row in rows
        if row.attr['class']
        for cls in row.attr['class'].split()
    )
    for cls in allClasses:
        df['has_class_' + cls] = [
            bool(row.attr['class'] and
                 cls in row.attr['class'].split())
            for row in rows
        ]

    # cleaning the DataFrame

    df.drop(['ranker', 'Xxx', 'Yyy', 'Zzz'],
            axis=1, inplace=True, errors='ignore')

    # year_id -> year (as int)
    if 'year_id' in df.columns:
        df.rename(columns={'year_id': 'year'}, inplace=True)
        if flatten:
            df.year = df.year.fillna(method='ffill')
            df['year'] = df.year.map(lambda s: str(s)[:4]).astype(int)

    # pos -> position
    if 'pos' in df.columns:
        df.rename(columns={'pos': 'position'}, inplace=True)

    # boxscore_word, game_date -> boxscore_id and separate into Y, M, D columns
    for bs_id_col in ('boxscore_word', 'game_date', 'box_score_text'):
        if bs_id_col in df.columns:
            df.rename(columns={bs_id_col: 'boxscore_id'}, inplace=True)
            break

    # ignore *, +, and other characters used to note things
    df.replace(re.compile(r'[\*\+\u2605]', re.U), '', inplace=True)
    for col in df.columns:
        if hasattr(df[col], 'str'):
            df[col] = df[col].str.strip()

    # player -> player_id and/or player_name
    if 'player' in df.columns:
        if flatten:
            df.rename(columns={'player': 'player_id'}, inplace=True)
            # when flattening, keep a column for names
            player_names = parse_table(table, flatten=False)['player_name']
            df['player_name'] = player_names
        else:
            df.rename(columns={'player': 'player_name'}, inplace=True)

    # team, team_name -> team_id
    for team_col in ('team', 'team_name'):
        if team_col in df.columns:
            # first, get rid of faulty rows
            df = df.loc[~df[team_col].isin(['XXX'])]
            if flatten:
                df.rename(columns={team_col: 'team_id'}, inplace=True)

    # season -> int
    if 'season' in df.columns and flatten:
        df['season'] = df['season'].astype(int)

    # handle date_game columns (different types)
    if 'date_game' in df.columns and flatten:
        date_re = r'month=(?P<month>\d+)&day=(?P<day>\d+)&year=(?P<year>\d+)'
        date_df = df['date_game'].str.extract(date_re, expand=True)
        if date_df.notnull().all(axis=1).any():
            df = pd.concat((df, date_df), axis=1)
        else:
            df.rename(columns={'date_game': 'boxscore_id'}, inplace=True)

    # game_location -> is_home
    if 'game_location' in df.columns and flatten:
        df['game_location'] = df['game_location'].isnull()
        df.rename(columns={'game_location': 'is_home'}, inplace=True)

    # mp: (min:sec) -> float(min + sec / 60), notes -> NaN, new column
    if 'mp' in df.columns and df.dtypes['mp'] == object and flatten:
        mp_df = df['mp'].str.extract(
            r'(?P<m>\d+):(?P<s>\d+)', expand=True).astype(float)
        no_match = mp_df.isnull().all(axis=1)
        if no_match.any():
            df.loc[no_match, 'note'] = df.loc[no_match, 'mp']
        df['mp'] = mp_df['m'] + mp_df['s'] / 60

    # converts number-y things to floats
    def convert_to_float(val):
        # percentages: (number%) -> float(number * 0.01)
        m = re.search(r'([-\.\d]+)\%',
<<<<<<< HEAD
                      val if isinstance(val, str) else str(val), re.U)
=======
                      val if isinstance(val, basestring) else str(val), re.U)
>>>>>>> 09f11ac8
        try:
            if m:
                return float(m.group(1)) / 100 if m else val
            if m:
                return int(m.group(1)) + int(m.group(2)) / 60
        except ValueError:
            return val
        # salaries: $ABC,DEF,GHI -> float(ABCDEFGHI)
        m = re.search(r'\$[\d,]+',
<<<<<<< HEAD
                      val if isinstance(val, str) else str(val), re.U)
=======
                      val if isinstance(val, basestring) else str(val), re.U)
>>>>>>> 09f11ac8
        try:
            if m:
                return float(re.sub(r'\$|,', '', val))
        except Exception:
            return val
        # generally try to coerce to float, unless it's an int or bool
        try:
            if isinstance(val, (int, bool)):
                return val
            else:
                return float(val)
        except Exception:
            return val

    if flatten:
        df = df.applymap(convert_to_float)

    df = df.loc[df.astype(bool).any(axis=1)]

    return df


def parse_info_table(table):
    """Parses an info table, like the "Game Info" table or the "Officials"
    table on the PFR Boxscore page. Keys are lower case and have spaces/special
    characters converted to underscores.

    :table: PyQuery object representing the HTML table.
    :returns: A dictionary representing the information.
    """
    ret = {}
    for tr in list(table('tr').not_('.thead').items()):
        th, td = list(tr('th, td').items())
        key = th.text().lower()
        key = re.sub(r'\W', '_', key)
        val = sportsref.utils.flatten_links(td)
        ret[key] = val
    return ret


def parse_awards_table(table):
    """Parses an awards table, like the "Pro Bowls" table on a PFR player page.

    :table: PyQuery object representing the HTML table.
    :returns: A list of the entries in the table, with flattened links.
    """
    return [flatten_links(tr) for tr in list(table('tr').items())]


def flatten_links(td, _recurse=False):
    """Flattens relative URLs within text of a table cell to IDs and returns
    the result.

    :td: the PyQuery object for the HTML to convert
    :returns: the string with the links flattened to IDs
    """

    # helper function to flatten individual strings/links
<<<<<<< HEAD
    def _flattenC(c):
        if isinstance(c, str):
            return c.strip('\t\n')
=======
    def _flatten_node(c):
        if isinstance(c, basestring):
            return c.strip()
>>>>>>> 09f11ac8
        elif 'href' in c.attrib:
            c_id = rel_url_to_id(c.attrib['href'])
            return c_id if c_id else c.text_content().strip()
        else:
            return flatten_links(pq(c), _recurse=True)

    # if there's no text, just return None
    if td is None or not td.text():
        return '' if _recurse else None

    td.remove('span.note')
    return ''.join(_flatten_node(c) for c in td.contents())


@sportsref.decorators.memoize
def rel_url_to_id(url):
    """Converts a relative URL to a unique ID.

    Here, 'ID' refers generally to the unique ID for a given 'type' that a
    given datum has. For example, 'BradTo00' is Tom Brady's player ID - this
    corresponds to his relative URL, '/players/B/BradTo00.htm'. Similarly,
    '201409070dal' refers to the boxscore of the SF @ DAL game on 09/07/14.

    Supported types:
    * player/...
    * boxscores/...
    * teams/...
    * years/...
    * leagues/...
    * awards/...
    * coaches/...
    * officials/...
    * schools/...
    * schools/high_schools.cgi?id=...

    :returns: ID associated with the given relative URL.
    """
    yearRegex = r'.*/years/(\d{4}).*|.*/gamelog/(\d{4}).*'
    playerRegex = r'.*/players/(?:\w/)?(.+?)(?:/|\.html?)'
    boxscoresRegex = r'.*/boxscores/(.+?)\.html?'
    teamRegex = r'.*/teams/(\w{3})/.*'
    coachRegex = r'.*/coaches/(.+?)\.html?'
    stadiumRegex = r'.*/stadiums/(.+?)\.html?'
    refRegex = r'.*/officials/(.+?r)\.html?'
    collegeRegex = r'.*/schools/(\S+?)/.*|.*college=([^&]+)'
    hsRegex = r'.*/schools/high_schools\.cgi\?id=([^\&]{8})'
    bsDateRegex = r'.*/boxscores/index\.f?cgi\?(month=\d+&day=\d+&year=\d+)'
    leagueRegex = r'.*/leagues/(.*_\d{4}).*'
    awardRegex = r'.*/awards/(.+)\.htm'

    regexes = [
        yearRegex,
        playerRegex,
        boxscoresRegex,
        teamRegex,
        coachRegex,
        stadiumRegex,
        refRegex,
        collegeRegex,
        hsRegex,
        bsDateRegex,
        leagueRegex,
        awardRegex,
    ]

    for regex in regexes:
        match = re.match(regex, url, re.I)
        if match:
            return [_f for _f in match.groups() if _f][0]

    # things we don't want to match but don't want to print a WARNING
    if any(
        url.startswith(s) for s in
        (
            '/play-index/',
        )
    ):
        return url

<<<<<<< HEAD
    return url


class ExceptionWrapper(object):

    def __init__(self, ee):
        self.ee = ee
        __,  __, self.tb = sys.exc_info()

    def re_raise(self):
        raise self.ee.with_traceback(self.tb)
=======
    print('WARNING. NO MATCH WAS FOUND FOR "{}"'.format(url))
    return url
>>>>>>> 09f11ac8
<|MERGE_RESOLUTION|>--- conflicted
+++ resolved
@@ -29,15 +29,6 @@
     :url: the absolute URL of the desired page.
     :returns: a string of HTML.
     """
-<<<<<<< HEAD
-    
-    with throttle_lock:
-
-        # sleep until THROTTLE_DELAY secs have passed since last request
-        wait_left = THROTTLE_DELAY - (time.time() - last_request_time.value)
-        if wait_left > 0:
-            time.sleep(wait_left)
-=======
     global last_request_time
     with throttle_process_lock:
         with throttle_thread_lock:
@@ -45,7 +36,6 @@
             wait_left = THROTTLE_DELAY - (time.time() - last_request_time.value)
             if wait_left > 0:
                 time.sleep(wait_left)
->>>>>>> 09f11ac8
 
             # make request
             response = requests.get(url)
@@ -59,7 +49,6 @@
             'Status Code {} received fetching URL "{}"'
             .format(response.status_code, url)
         )
-
     html = response.text
     html = html.replace('<!--', '').replace('-->', '')
 
@@ -69,8 +58,7 @@
 def parse_table(table, flatten=True, footer=False):
     """Parses a table from sports-reference sites into a pandas dataframe.
 
-    :param table: the PyQuery <table class="row_summable sortable stats_table" id="per_game" data-cols-to-freeze="1"><caption>Per Game Table</caption>
-object representing the HTML table
+    :param table: the PyQuery object representing the HTML table
     :param flatten: if True, flattens relative URLs to IDs. otherwise, leaves
         all fields as text without cleaning.
     :param footer: If True, returns the summary/footer of the page. Recommended
@@ -79,14 +67,13 @@
     """
     if not len(table):
         return pd.DataFrame()
-    
+
     # get columns
     columns = [c.attrib['data-stat']
                for c in table('thead tr:not([class]) th[data-stat]')]
 
     # get data
     rows = list(table('tbody tr' if not footer else 'tfoot tr')
-<<<<<<< HEAD
                 .not_('.thead, .stat_total, .stat_average').items())  
 
     # edge case for team and opp euro stats (not specifying it by id in case this approach works for other tables set up like this)
@@ -95,9 +82,6 @@
         columns[0] = 'team'
         rows = list(table('tr').not_('.thead').items()) 
     
-=======
-                .not_('.thead, .stat_total, .stat_average').items())
->>>>>>> 09f11ac8
     data = [
         [flatten_links(td) if flatten else td.text()
          for td in row.items('th,td')]
@@ -198,11 +182,7 @@
     def convert_to_float(val):
         # percentages: (number%) -> float(number * 0.01)
         m = re.search(r'([-\.\d]+)\%',
-<<<<<<< HEAD
-                      val if isinstance(val, str) else str(val), re.U)
-=======
                       val if isinstance(val, basestring) else str(val), re.U)
->>>>>>> 09f11ac8
         try:
             if m:
                 return float(m.group(1)) / 100 if m else val
@@ -212,11 +192,7 @@
             return val
         # salaries: $ABC,DEF,GHI -> float(ABCDEFGHI)
         m = re.search(r'\$[\d,]+',
-<<<<<<< HEAD
-                      val if isinstance(val, str) else str(val), re.U)
-=======
                       val if isinstance(val, basestring) else str(val), re.U)
->>>>>>> 09f11ac8
         try:
             if m:
                 return float(re.sub(r'\$|,', '', val))
@@ -275,15 +251,9 @@
     """
 
     # helper function to flatten individual strings/links
-<<<<<<< HEAD
-    def _flattenC(c):
-        if isinstance(c, str):
-            return c.strip('\t\n')
-=======
     def _flatten_node(c):
         if isinstance(c, basestring):
             return c.strip()
->>>>>>> 09f11ac8
         elif 'href' in c.attrib:
             c_id = rel_url_to_id(c.attrib['href'])
             return c_id if c_id else c.text_content().strip()
@@ -363,19 +333,5 @@
     ):
         return url
 
-<<<<<<< HEAD
-    return url
-
-
-class ExceptionWrapper(object):
-
-    def __init__(self, ee):
-        self.ee = ee
-        __,  __, self.tb = sys.exc_info()
-
-    def re_raise(self):
-        raise self.ee.with_traceback(self.tb)
-=======
     print('WARNING. NO MATCH WAS FOUND FOR "{}"'.format(url))
-    return url
->>>>>>> 09f11ac8
+    return url