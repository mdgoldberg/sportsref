--- conflicted
+++ resolved
@@ -1,7 +1,4 @@
-<<<<<<< HEAD
-=======
 from __future__ import absolute_import
->>>>>>> 09f11ac8
 from . import GPF
 from . import PSF
 
