from __future__ import print_function
from future import standard_library
standard_library.install_aliases()
from builtins import map, zip
from past.builtins import basestring
import collections
import json
import os
import time
<<<<<<< HEAD
import urllib.request, urllib.parse, urllib.error
=======
import urllib.parse
>>>>>>> 09f11ac8

from pyquery import PyQuery as pq

from ... import decorators, utils

PSF_URL = ('http://www.pro-football-reference.com/'
           'play-index/psl_finder.cgi')

PSF_CONSTANTS_FILENAME = 'PSFConstants.json'


def PlayerSeasonFinder(**kwargs):
    """ Docstring will be filled in by __init__.py """

    if 'offset' not in kwargs:
        kwargs['offset'] = 0

    playerSeasons = []
    while True:
        querystring = _kwargs_to_qs(**kwargs)
        url = '{}?{}'.format(PSF_URL, querystring)
        if kwargs.get('verbose', False):
            print(url)
        html = utils.get_html(url)
        doc = pq(html)
        table = doc('table#results')
        df = utils.parse_table(table)
        if df.empty:
            break

        thisSeason = list(zip(df.player_id, df.year))
        playerSeasons.extend(thisSeason)

        if doc('*:contains("Next Page")'):
            kwargs['offset'] += 100
        else:
            break

    return playerSeasons


def _kwargs_to_qs(**kwargs):
    """Converts kwargs given to PSF to a querystring.

    :returns: the querystring.
    """
    # start with defaults
    inpOptDef = inputs_options_defaults()
    opts = {
        name: dct['value']
        for name, dct in inpOptDef.items()
    }

    # clean up keys and values
    for k, v in list(kwargs.items()):
        del kwargs[k]
        # bool => 'Y'|'N'
        if isinstance(v, bool):
            kwargs[k] = 'Y' if v else 'N'
        # tm, team => team_id
        elif k.lower() in ('tm', 'team'):
            kwargs['team_id'] = v
        # yr, year, yrs, years => year_min, year_max
        elif k.lower() in ('yr', 'year', 'yrs', 'years'):
            if isinstance(v, collections.Iterable):
                lst = list(v)
                kwargs['year_min'] = min(lst)
                kwargs['year_max'] = max(lst)
<<<<<<< HEAD
            elif isinstance(v, str):
=======
            elif isinstance(v, basestring):
>>>>>>> 09f11ac8
                v = list(map(int, v.split(',')))
                kwargs['year_min'] = min(v)
                kwargs['year_max'] = max(v)
            else:
                kwargs['year_min'] = v
                kwargs['year_max'] = v
        # pos, position, positions => pos[]
        elif k.lower() in ('pos', 'position', 'positions'):
            if isinstance(v, str):
                v = v.split(',')
            elif not isinstance(v, collections.Iterable):
                v = [v]
            kwargs['pos[]'] = v
        # draft_pos, ... => draft_pos[]
        elif k.lower() in (
            'draft_pos', 'draftpos', 'draftposition', 'draftpositions',
            'draft_position', 'draft_positions'
        ):
            if isinstance(v, str):
                v = v.split(',')
            elif not isinstance(v, collections.Iterable):
                v = [v]
            kwargs['draft_pos[]'] = v
        # if not one of these cases, put it back in kwargs
        else:
            kwargs[k] = v

    # update based on kwargs
    for k, v in kwargs.items():
        # if overwriting a default, overwrite it (with a list so the
        # opts -> querystring list comp works)
        if k in opts or k in ('pos[]', 'draft_pos[]'):
            # if multiple values separated by commas, split em
            if isinstance(v, str):
                v = v.split(',')
            # otherwise, make sure it's a list
            elif not isinstance(v, collections.Iterable):
                v = [v]
            # then, add list of values to the querystring dict *opts*
            opts[k] = v
        if 'draft' in k:
            opts['draft'] = [1]

    opts['request'] = [1]
    opts['offset'] = [kwargs.get('offset', 0)]

    qs = '&'.join(
        '{}={}'.format(urllib.parse.quote_plus(name), val)
        for name, vals in sorted(opts.items()) for val in vals
    )

    return qs


@decorators.switch_to_dir(os.path.dirname(os.path.realpath(__file__)))
def inputs_options_defaults():
    """Handles scraping options for player-season finder form.

    :returns: {'name1': {'value': val, 'options': [opt1, ...] }, ... }
    """
    # set time variables
    if os.path.isfile(PSF_CONSTANTS_FILENAME):
        modtime = int(os.path.getmtime(PSF_CONSTANTS_FILENAME))
        curtime = int(time.time())
    # if file found and it's been <= a week
    if (os.path.isfile(PSF_CONSTANTS_FILENAME)
            and curtime - modtime <= 7 * 24 * 60 * 60):

        # just read the dict from cached file
        with open(PSF_CONSTANTS_FILENAME, 'r') as const_f:
            def_dict = json.load(const_f)

    # otherwise, we must regenerate the dict and rewrite it
    else:

        print('Regenerating PSFConstants file')

        html = utils.get_html(PSF_URL)
        doc = pq(html)

        def_dict = {}
        # start with input elements
        for inp in doc('form#psl_finder input[name]'):
            name = inp.attrib['name']
            # add blank dict if not present
            if name not in def_dict:
                def_dict[name] = {
                    'value': set(),
                    'options': set(),
                    'type': inp.attrib['type']
                }

            # handle checkboxes and radio buttons
            if inp.attrib['type'] in ('checkbox', 'radio'):
                # deal with default value
                if 'checked' in inp.attrib:
                    def_dict[name]['value'].add(inp.attrib['value'])
                # add to options
                def_dict[name]['options'].add(inp.attrib['value'])
            # handle other types of inputs (only other type is hidden?)
            else:
                def_dict[name]['value'].add(inp.attrib.get('value', ''))

        # deal with dropdowns (select elements)
        for sel in doc.items('form#psl_finder select[name]'):
            name = sel.attr['name']
            # add blank dict if not present
            if name not in def_dict:
                def_dict[name] = {
                    'value': set(),
                    'options': set(),
                    'type': 'select'
                }

            # deal with default value
            defaultOpt = sel('option[selected]')
            if len(defaultOpt):
                defaultOpt = defaultOpt[0]
                def_dict[name]['value'].add(defaultOpt.attrib.get('value', ''))
            else:
                def_dict[name]['value'].add(
                    sel('option')[0].attrib.get('value', '')
                )

            # deal with options
            def_dict[name]['options'] = {
                opt.attrib['value'] for opt in sel('option')
                if opt.attrib.get('value')
            }

        def_dict.pop('request', None)
        def_dict.pop('use_favorites', None)

        with open(PSF_CONSTANTS_FILENAME, 'w+') as f:
            for k in def_dict:
                try:
                    def_dict[k]['value'] = sorted(
                        list(def_dict[k]['value']), key=int
                    )
                    def_dict[k]['options'] = sorted(
                        list(def_dict[k]['options']), key=int
                    )
                except Exception:
                    def_dict[k]['value'] = sorted(list(def_dict[k]['value']))
                    def_dict[k]['options'] = sorted(
                        list(def_dict[k]['options'])
                    )
            json.dump(def_dict, f)

    return def_dict<|MERGE_RESOLUTION|>--- conflicted
+++ resolved
@@ -7,11 +7,7 @@
 import json
 import os
 import time
-<<<<<<< HEAD
-import urllib.request, urllib.parse, urllib.error
-=======
 import urllib.parse
->>>>>>> 09f11ac8
 
 from pyquery import PyQuery as pq
 
@@ -66,7 +62,7 @@
     }
 
     # clean up keys and values
-    for k, v in list(kwargs.items()):
+    for k, v in kwargs.items():
         del kwargs[k]
         # bool => 'Y'|'N'
         if isinstance(v, bool):
@@ -80,11 +76,7 @@
                 lst = list(v)
                 kwargs['year_min'] = min(lst)
                 kwargs['year_max'] = max(lst)
-<<<<<<< HEAD
-            elif isinstance(v, str):
-=======
             elif isinstance(v, basestring):
->>>>>>> 09f11ac8
                 v = list(map(int, v.split(',')))
                 kwargs['year_min'] = min(v)
                 kwargs['year_max'] = max(v)
@@ -93,7 +85,7 @@
                 kwargs['year_max'] = v
         # pos, position, positions => pos[]
         elif k.lower() in ('pos', 'position', 'positions'):
-            if isinstance(v, str):
+            if isinstance(v, basestring):
                 v = v.split(',')
             elif not isinstance(v, collections.Iterable):
                 v = [v]
@@ -103,7 +95,7 @@
             'draft_pos', 'draftpos', 'draftposition', 'draftpositions',
             'draft_position', 'draft_positions'
         ):
-            if isinstance(v, str):
+            if isinstance(v, basestring):
                 v = v.split(',')
             elif not isinstance(v, collections.Iterable):
                 v = [v]
@@ -118,7 +110,7 @@
         # opts -> querystring list comp works)
         if k in opts or k in ('pos[]', 'draft_pos[]'):
             # if multiple values separated by commas, split em
-            if isinstance(v, str):
+            if isinstance(v, basestring):
                 v = v.split(',')
             # otherwise, make sure it's a list
             elif not isinstance(v, collections.Iterable):
