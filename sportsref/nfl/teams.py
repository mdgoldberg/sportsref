import future
import future.utils

import re

import numpy as np
import pandas as pd
from pyquery import PyQuery as pq

import sportsref

__all__ = [
    'team_names',
    'team_ids',
    'list_teams',
    'Team',
]


@sportsref.decorators.memoize
def team_names(year):
    """Returns a mapping from team ID to full team name for a given season.
    Example of a full team name: "New England Patriots"

    :year: The year of the season in question (as an int).
    :returns: A dictionary with teamID keys and full team name values.
    """
    doc = pq(sportsref.utils.get_html(sportsref.nfl.BASE_URL + '/teams/'))
    active_table = doc('table#teams_active')
    active_df = sportsref.utils.parse_table(active_table)
    inactive_table = doc('table#teams_inactive')
    inactive_df = sportsref.utils.parse_table(inactive_table)
    df = pd.concat((active_df, inactive_df))
    df = df.loc[~df['has_class_partial_table']]
    ids = df.team_id.str[:3].values
    names = [tr('th a') for tr in active_table('tr').items()]
    names.extend(tr('th a') for tr in inactive_table('tr').items())
    names = filter(None, names)
    names = [lst[0].text_content() for lst in names]
    # combine IDs and team names into pandas series
    series = pd.Series(names, index=ids)
    # create a mask to filter to teams from the given year
    mask = ((df.year_min <= year) & (year <= df.year_max)).values
    # filter, convert to a dict, and return
    return series[mask].to_dict()


@sportsref.decorators.memoize
def team_ids(year):
    """Returns a mapping from team name to team ID for a given season. Inverse
    mapping of team_names. Example of a full team name: "New England Patriots"

    :year: The year of the season in question (as an int).
    :returns: A dictionary with full team name keys and teamID values.
    """
    names = team_names(year)
    return {v: k for k, v in names.iteritems()}


@sportsref.decorators.memoize
def list_teams(year):
    """Returns a list of team IDs for a given season.

    :year: The year of the season in question (as an int).
    :returns: A list of team IDs.
    """
    return team_names(year).keys()


class Team(future.utils.with_metaclass(sportsref.decorators.Cached, object)):

    def __init__(self, teamID):
        self.teamID = teamID

    def __eq__(self, other):
        return (self.teamID == other.teamID)

    def __hash__(self):
        return hash(self.teamID)

    def __repr__(self):
        return 'Team({})'.format(self.teamID)

    def __str__(self):
        return self.name()

    def __reduce__(self):
        return Team, (self.teamID,)

    @sportsref.decorators.memoize
    def team_year_url(self, yr_str):
        return (sportsref.nfl.BASE_URL +
                '/teams/{}/{}.htm'.format(self.teamID, yr_str))

    @sportsref.decorators.memoize
    def get_main_doc(self):
        relURL = '/teams/{}'.format(self.teamID)
        teamURL = sportsref.nfl.BASE_URL + relURL
        mainDoc = pq(sportsref.utils.get_html(teamURL))
        return mainDoc

    @sportsref.decorators.memoize
    def get_year_doc(self, yr_str):
        return pq(sportsref.utils.get_html(self.team_year_url(yr_str)))

    @sportsref.decorators.memoize
    def name(self):
        """Returns the real name of the franchise given the team ID.

        Examples:
        'nwe' -> 'New England Patriots'
        'sea' -> 'Seattle Seahawks'

        :returns: A string corresponding to the team's full name.
        """
        doc = self.get_main_doc()
        headerwords = doc('div#meta h1')[0].text_content().split()
        lastIdx = headerwords.index('Franchise')
        teamwords = headerwords[:lastIdx]
        return ' '.join(teamwords)

<<<<<<< HEAD
    @sportsref.decorators.memoized
    def injury_status(self, year):
        """Returns the player's injury status each week of the given year.

        :year: The year for which we want the injury report;
        :returns: A DataFrame containing player's injury status for that year.
        """
        doc = self.get_year_doc(str(year) + '_injuries')
        table = doc('table#team_injuries')
        columns = [c.attrib['data-stat']
                   for c in table('thead tr:not([class]) th[data-stat]')]

        # get data
        rows = list(table('tbody tr')
                    .not_('.thead, .stat_total, .stat_average')
                    .items())
        data = [
            [str(int(td.has_class('dnp'))) +
             str(sportsref.utils.flatten_links(td)) for td in row.items('th,td')
            ]
            for row in rows
        ]

        # make DataFrame and a few small fixes
        df = pd.DataFrame(data, columns=columns, dtype='float')
        if not df.empty:
            df.rename(columns={'player': 'playerID'}, inplace=True)
            df['playerID'] = df.playerID.str[1:]
            df = pd.melt(df, id_vars=['playerID'])
            df['season'] = year
            df['week'] = pd.to_numeric(df.variable.str[5:])
            df['team'] = self.teamID
            statusMap = {
                'P':'Probable',
                'Q':'Questionable',
                'D':'Doubfult',
                'O':'Out',
                'PUP':'Physically Unable to Perform',
                'IR':'Injured Reserve',
                'None':'None'
            }
            df['status'] = df.value.str[1:].map(statusMap)
            didNotPlayMap = {
                '1':True,
                '0':False
            }
            df['didNotPlay'] = df.value.str[0].map(didNotPlayMap)
            #df['didNotPlay'] = df['didNotPlay'].astype(bool)
            #df.drop(['variable','value'], axis=1, inplace=True)
            df['season'] = df['season'].astype(int)
            df['week'] = df['week'].astype(int)
            # drop rows if player is None
            df = df[df['playerID'] != 'None'].reset_index(drop=True)
            df['player_id'] = df['playerID']
        # set col order
        cols = ['season', 'week', 'team', 'player_id', 'status', 'didNotPlay']
        for col in cols:
            if col not in df: df[col] = np.nan
        df = df[cols]
        return df

    @sportsref.decorators.memoized
=======
    @sportsref.decorators.memoize
>>>>>>> 351a696a
    def roster(self, year):
        """Returns the roster table for the given year.

        :year: The year for which we want the roster;
        :returns: A DataFrame containing roster information for that year.
        """
        doc = self.get_year_doc('{}_roster'.format(year))
        table = doc('table#games_played_team')
        df = sportsref.utils.parse_table(table)
        if not df.empty:
            df['season'] = int(year)
            df['team'] = self.teamID
            playerNames = [c.text for c in table('tbody tr td a[href]') 
                           if c.attrib['href'][1:8]=='players']
            if len(df) == len(playerNames):
                df['playerName'] = playerNames
            df.rename(columns={'pos':'position',
                               'uniform_number':'uniformNumber',
                               'g':'gamesPlayed',
                               'gs':'gamesStarted',
                               'birth_date_mod':'birthDate',
                               'av':'pfrApproxValue',
                               'college_id':'college',
                               'draft_info':'draftInfo'
                              }, inplace=True)
        cols = ['season', 'team', 'player_id',
                'playerName', 'position', 'uniformNumber', 'gamesPlayed', 'gamesStarted',
                'pfrApproxValue', 'experience', 'age', 'birthDate', 'height', 'weight',
                'college', 'draftInfo', 'salary',]
        for col in cols:
            if col not in df: df[col] = np.nan
        df = df[cols]
        return df

    @sportsref.decorators.memoize
    def boxscores(self, year):
        """Gets list of BoxScore objects corresponding to the box scores from
        that year.

        :year: The year for which we want the boxscores; defaults to current
        year.
        :returns: np.array of strings representing boxscore IDs.
        """
        doc = self.get_year_doc(year)
        table = doc('table#games')
        df = sportsref.utils.parse_table(table)
        if df.empty:
            return np.array([])
        return df.boxscore_id.values

    # TODO: add functions for OC, DC, PF, PA, W-L, etc.
    # TODO: Also give a function at BoxScore.homeCoach and BoxScore.awayCoach
    # TODO: BoxScore needs a gameNum function to do this?

    @sportsref.decorators.memoize
    def head_coaches_by_game(self, year):
        """Returns head coach data by game.

        :year: An int representing the season in question.
        :returns: An array with an entry per game of the season that the team
        played (including playoffs). Each entry is the head coach's ID for that
        game in the season.
        """
        doc = self.get_year_doc(year)
        coaches = (doc('div#meta p')
                   .filter(lambda i, e: 'Coach:' in e.text_content()))
        coachStr = sportsref.utils.flatten_links(coaches)
        regex = r'(\S+?) \((\d+)-(\d+)-(\d+)\)'
        coachAndTenure = []
        while coachStr:
            m = re.search(regex, coachStr)
            coachID, wins, losses, ties = m.groups()
            nextIndex = m.end(4) + 1
            coachStr = coachStr[nextIndex:]
            tenure = int(wins) + int(losses) + int(ties)
            coachAndTenure.append((coachID, tenure))

        coachIDs = [[cID for _ in xrange(games)]
                    for cID, games in coachAndTenure]
        coachIDs = [cID for sublist in coachIDs for cID in sublist]
        return np.array(coachIDs[::-1])

    @sportsref.decorators.memoize
    def srs(self, year):
        """Returns the SRS (Simple Rating System) for a team in a year.

        :year: The year for the season in question.
        :returns: A float of SRS.
        """
        doc = self.get_year_doc(year)
        srsText = (doc('div#meta p')
                   .filter(lambda i, e: 'SRS' in e.text_content())
                   .text())
        m = re.match(r'SRS\s*?:\s*?(\S+)', srsText)
        if m:
            return float(m.group(1))
        else:
            return np.nan

    @sportsref.decorators.memoize
    def sos(self, year):
        """Returns the SOS (Strength of Schedule) for a team in a year, based
        on SRS.

        :year: The year for the season in question.
        :returns: A float of SOS.
        """
        doc = self.get_year_doc(year)
        sosText = (doc('div#meta p')
                   .filter(lambda i, e: 'SOS' in e.text_content())
                   .text())
        m = re.search(r'SOS\s*?:\s*?(\S+)', sosText)
        if m:
            return float(m.group(1))
        else:
            return np.nan

    @sportsref.decorators.memoize
    def stadium(self, year):
        """Returns the ID for the stadium in which the team played in a given
        year.

        :year: The year in question.
        :returns: A string representing the stadium ID.
        """
        doc = self.get_year_doc(year)
        anchor = (doc('div#meta p')
                  .filter(lambda i, e: 'Stadium' in e.text_content())
                  )('a')
        return sportsref.utils.rel_url_to_id(anchor.attr['href'])

    @sportsref.decorators.memoize
    def team_stats(self, year):
        """Returns a Series (dict-like) of team stats from the team-season
        page.

        :year: Int representing the season.
        :returns: A Series of team stats.
        """
        doc = self.get_year_doc(year)
        table = doc('table#team_stats')
        df = sportsref.utils.parse_table(table)
        return df.ix[df.player_id == 'Team Stats'].iloc[0]

    @sportsref.decorators.memoize
    def opp_stats(self, year):
        """Returns a Series (dict-like) of the team's opponent's stats from the
        team-season page.

        :year: Int representing the season.
        :returns: A Series of team stats.
        """
        doc = self.get_year_doc(year)
        table = doc('table#team_stats')
        df = sportsref.utils.parse_table(table)
        return df.ix[df.player_id == 'Opp. Stats'].iloc[0]

    @sportsref.decorators.memoize
    def passing(self, year):
        doc = self.get_year_doc(year)
        table = doc('table#passing')
        df = sportsref.utils.parse_table(table)
        return df

    @sportsref.decorators.memoize
    def rushing_and_receiving(self, year):
        doc = self.get_year_doc(year)
        table = doc('#rushing_and_receiving')
        df = sportsref.utils.parse_table(table)
        return df<|MERGE_RESOLUTION|>--- conflicted
+++ resolved
@@ -119,8 +119,7 @@
         teamwords = headerwords[:lastIdx]
         return ' '.join(teamwords)
 
-<<<<<<< HEAD
-    @sportsref.decorators.memoized
+    @sportsref.decorators.memoize
     def injury_status(self, year):
         """Returns the player's injury status each week of the given year.
 
@@ -181,10 +180,7 @@
         df = df[cols]
         return df
 
-    @sportsref.decorators.memoized
-=======
-    @sportsref.decorators.memoize
->>>>>>> 351a696a
+    @sportsref.decorators.memoize
     def roster(self, year):
         """Returns the roster table for the given year.
 
