--- conflicted
+++ resolved
@@ -231,7 +231,6 @@
         giTable = sportsref.utils.parse_info_table(table)
         return giTable.get('surface', np.nan)
 
-<<<<<<< HEAD
     @decorators.memoized
     def roof(self):
         """Whether the stadium has a roof or not.
@@ -247,9 +246,6 @@
     @sportsref.decorators.memoized
 
     @decorators.memoized
-=======
-    @sportsref.decorators.memoized
->>>>>>> f6622a60
     def over_under(self):
         """
         Returns the over/under for the game as a float, or np.nan if not
