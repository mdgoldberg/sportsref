--- conflicted
+++ resolved
@@ -71,13 +71,8 @@
         """
         doc = self.get_doc()
         table = doc('table.linescore')
-<<<<<<< HEAD
-        relURL = table('tr').eq(2)('a').eq(2).attr['href']
-        home = sportsref.utils.relURLToID(relURL)
-=======
         relURL = table('tr').eq(1)('a').eq(2).attr['href']
         home = utils.rel_url_to_id(relURL)
->>>>>>> 20874817
         return home
 
     @decorators.memoized
@@ -87,13 +82,8 @@
         """
         doc = self.get_doc()
         table = doc('table.linescore')
-<<<<<<< HEAD
-        relURL = table('tr').eq(1)('a').eq(2).attr['href']
-        away = sportsref.utils.relURLToID(relURL)
-=======
         relURL = table('tr').eq(2)('a').eq(2).attr['href']
         away = utils.rel_url_to_id(relURL)
->>>>>>> 20874817
         return away
 
     @decorators.memoized
@@ -103,13 +93,8 @@
         """
         doc = self.get_doc()
         table = doc('table.linescore')
-<<<<<<< HEAD
-        homeScore = table('tr').eq(2)('td')[-1].text_content()
-        return int(homeScore)
-=======
         home_score = table('tr').eq(1)('td')[-1].text_content()
         return int(home_score)
->>>>>>> 20874817
 
     @decorators.memoized
     def away_score(self):
@@ -118,13 +103,8 @@
         """
         doc = self.get_doc()
         table = doc('table.linescore')
-<<<<<<< HEAD
-        awayScore = table('tr').eq(1)('td')[-1].text_content()
-        return int(awayScore)
-=======
         away_score = table('tr').eq(2)('td')[-1].text_content()
         return int(away_score)
->>>>>>> 20874817
 
     @decorators.memoized
     def winner(self):
@@ -144,15 +124,9 @@
         is Div round, 20 is CC round, 21 is SB.
         :returns: Integer from 1 to 21.
         """
-<<<<<<< HEAD
-        doc = self.getDoc()
-        rawTxt = doc('div#div_other_scores a').eq(0).attr['href']
-        match = re.search(r'week_(\d+)', rawTxt)
-=======
         doc = self.get_doc()
         rawTxt = doc('div#page_content table').eq(0)('tr td').eq(0).text()
         match = re.search(r'Week (\d+)', rawTxt)
->>>>>>> 20874817
         if match:
             return int(match.group(1))
         else:
@@ -166,21 +140,9 @@
 
         :returns: An int representing the year of the season.
         """
-<<<<<<< HEAD
         season = int(self.bsID[0:4])
         if int(self.bsID[4:6]) <= 2: season -= 1
         return season
-=======
-        doc = self.get_doc()
-        rawTxt = doc('div#page_content table').eq(0)('tr td').eq(0).text()
-        match = re.search(r'Week \d+ (\d{4})', rawTxt)
-        if match:
-            return int(match.group(1))
-        else:
-            # else, it's the super bowl; super bowl happens in calendar year
-            # after the season's year
-            return self.date().year - 1
->>>>>>> 20874817
 
     @decorators.memoized
     def starters(self):
@@ -209,18 +171,9 @@
             team = self.home() if h else self.away()
             for i, row in enumerate(table('tbody tr').items()):
                 datum = {}
-<<<<<<< HEAD
-                try:
-                    datum['playerID'] = sportsref.utils.relURLToID(
-                        row('a')[0].attrib['href']
-                    )
-                except IndexError:
-                    pass
-=======
                 datum['playerID'] = utils.rel_url_to_id(
                     row('a')[0].attrib['href']
                 )
->>>>>>> 20874817
                 datum['playerName'] = row('th').text()
                 datum['position'] = row('td').text()
                 datum['team'] = team
@@ -278,8 +231,7 @@
         giTable = utils.parse_info_table(table)
         return giTable.get('surface', np.nan)
 
-<<<<<<< HEAD
-    @sportsref.decorators.memoized
+    @decorators.memoized
     def roof(self):
         """Whether the stadium has a roof or not.
 
@@ -292,9 +244,8 @@
         return giTable.get('roof', np.nan)
 
     @sportsref.decorators.memoized
-=======
-    @decorators.memoized
->>>>>>> 20874817
+
+    @decorators.memoized
     def over_under(self):
         """
         Returns the over/under for the game as a float, or np.nan if not
