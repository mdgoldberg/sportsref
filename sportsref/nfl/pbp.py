from builtins import map
from past.builtins import basestring
import copy
import re

import numpy as np
import pandas as pd

import sportsref

RUSH_OPTS = {
    'left end': 'LE', 'left tackle': 'LT', 'left guard': 'LG',
    'up the middle': 'M', 'middle': 'M',
    'right end': 'RE', 'right tackle': 'RT', 'right guard': 'RG',
}
PASS_OPTS = {
    'short left': 'SL', 'short middle': 'SM', 'short right': 'SR',
    'deep left': 'DL', 'deep middle': 'DM', 'deep right': 'DR',
}


def expand_details(df, detailCol='detail'):
    """Expands the details column of the given dataframe and returns the
    resulting DataFrame.

    :df: The input DataFrame.
    :detailCol: The detail column name.
    :returns: Returns DataFrame with new columns from pbp parsing.
    """
    df = copy.deepcopy(df)
    df['detail'] = df[detailCol]
<<<<<<< HEAD
    dicts = list(map(sportsref.nfl.pbp.parse_play_details, df['detail'].values))
=======
    dicts = [sportsref.nfl.pbp.parse_play_details(detail) for detail in df['detail'].values]
>>>>>>> 09f11ac8
    # clean up unmatched details
    cols = {c for d in dicts if d for c in d.keys()}
    blankEntry = {c: np.nan for c in cols}
    newDicts = [d if d else blankEntry for d in dicts]
    # get details DataFrame and merge it with original to create main DataFrame
    details = pd.DataFrame(newDicts)
    df = pd.merge(df, details, left_index=True, right_index=True)
    # add isError column
    errors = [i for i, d in enumerate(dicts) if d is None]
    df['isError'] = False
    df.loc[errors, 'isError'] = True
    # fill in some NaN's necessary for _clean_features
    df.loc[0, 'qtr_time_remain'] = '15:00'
    df.qtr_time_remain.fillna(method='bfill', inplace=True)
    df.qtr_time_remain.fillna(
        pd.Series(np.where(df.quarter == 4, '0:00', '15:00')), inplace=True
    )
    # use _clean_features to clean up and add columns
    new_df = df.apply(_clean_features, axis=1)
    return new_df


@sportsref.decorators.memoize
def parse_play_details(details):
    """Parses play details from play-by-play string and returns structured
    data.

    :details: detail string for play
    :returns: dictionary of play attributes
    """

    # if input isn't a string, return None
    if not isinstance(details, str):
        return None

    rushOptRE = r'(?P<rushDir>{})'.format(
<<<<<<< HEAD
        r'|'.join(iter(RUSH_OPTS.keys()))
    )
    passOptRE = r'(?P<passLoc>{})'.format(
        r'|'.join(iter(PASS_OPTS.keys()))
=======
        r'|'.join(RUSH_OPTS.keys())
    )
    passOptRE = r'(?P<passLoc>{})'.format(
        r'|'.join(PASS_OPTS.keys())
>>>>>>> 09f11ac8
    )

    playerRE = r"\S{6,8}\d{2}"

    # initialize return dictionary - struct
    struct = {}

    # handle challenges
    # TODO: record the play both before & after an overturned challenge
    challengeRE = re.compile(
        r'.+\. (?P<challenger>.+?) challenged.*? the play was '
        '(?P<callUpheld>upheld|overturned)\.',
        re.IGNORECASE
    )
    match = challengeRE.search(details)
    if match:
        struct['isChallenge'] = True
        struct.update(match.groupdict())
        # if overturned, only record updated play
        if 'overturned' in details:
            overturnedIdx = details.index('overturned.')
            newStart = overturnedIdx + len('overturned.')
            details = details[newStart:].strip()
    else:
        struct['isChallenge'] = False

    # TODO: expand on laterals
    struct['isLateral'] = details.find('lateral') != -1

    # create rushing regex
    rusherRE = r"(?P<rusher>{0})".format(playerRE)
    rushOptRE = r"(?: {})?".format(rushOptRE)
    rushYardsRE = r"(?:(?:(?P<rushYds>\-?\d+) yards?)|(?:no gain))"
    # cases: tackle, fumble, td, penalty
    tackleRE = (r"(?: \(tackle by (?P<tackler1>{0})"
                r"(?: and (?P<tackler2>{0}))?\))?"
                .format(playerRE))
    # currently, plays with multiple fumbles record the original fumbler
    # and the final fumble recoverer
    fumbleRE = (
        r"(?:"
        r"\.? ?(?P<fumbler>{0}) fumbles"
        r"(?: \(forced by (?P<fumbForcer>{0})\))?"
        r"(?:.*, recovered by (?P<fumbRecoverer>{0}) at )?"
        r"(?:, ball out of bounds at )?"
        r"(?:(?P<fumbRecFieldSide>[a-z]+)?\-?(?P<fumbRecYdLine>\-?\d+))?"
        r"(?: and returned for (?P<fumbRetYds>\-?\d*) yards)?"
        r")?"
        .format(playerRE))
    tdSafetyRE = r"(?:(?P<isTD>, touchdown)|(?P<isSafety>, safety))?"
    # TODO: offsetting penalties
    penaltyRE = (r"(?:.*?"
                 r"\. Penalty on (?P<penOn>{0}|): "
                 r"(?P<penalty>[^\(,]+)"
                 r"(?: \((?P<penDeclined>Declined)\)|"
                 r", (?P<penYds>\d*) yards?)"
                 r"(?: \(no play\))?"
                 r")?"
                 .format(playerRE))

    rushREstr = (
        r"{}{}(?: for {}{}{}{}{})?"
    ).format(rusherRE, rushOptRE, rushYardsRE, tackleRE, fumbleRE, tdSafetyRE,
             penaltyRE)
    rushRE = re.compile(rushREstr, re.IGNORECASE)

    # create passing regex
    # TODO: capture "defended by X" for defensive stats
    passerRE = r"(?P<passer>{0})".format(playerRE)
    sackRE = (r"(?:sacked (?:by (?P<sacker1>{0})(?: and (?P<sacker2>{0}))? )?"
              r"for (?P<sackYds>\-?\d+) yards?)"
              .format(playerRE))
    # create throw RE
    completeRE = r"pass (?P<isComplete>(?:in)?complete)"
    passOptRE = r"(?: {})?".format(passOptRE)
    targetedRE = r"(?: (?:to |intended for )?(?P<target>{0}))?".format(
        playerRE)
    passYardsRE = r"(?: for (?:(?P<passYds>\-?\d+) yards?|no gain))"
    intRE = (r'(?: is intercepted by (?P<interceptor>{0}) at '.format(playerRE)
             + r'(?:(?P<intFieldSide>[a-z]*)?\-?(?P<intYdLine>\-?\d*))?'
             + r'(?: and returned for (?P<intRetYds>\-?\d+) yards?\.?)?)?')
    throwRE = r'(?:{}{}{}(?:(?:{}|{}){})?)'.format(
        completeRE, passOptRE, targetedRE, passYardsRE, intRE, tackleRE
    )
    passREstr = (
        r"{} (?:{}|{})(?:{}{}{})?"
    ).format(passerRE, sackRE, throwRE, fumbleRE, tdSafetyRE, penaltyRE)
    passRE = re.compile(passREstr, re.IGNORECASE)

    # create kickoff regex
    koKickerRE = r'(?P<koKicker>{0})'.format(playerRE)
    koYardsRE = (r' kicks (?:off|(?P<isOnside>onside))'
                 r' (?:(?P<koYds>\d+) yards?|no gain)')
    nextREs = []
    nextREs.append(
        (r', (?:returned|recovered) by (?P<koReturner>{0})(?: for '
         r'(?:(?P<koRetYds>\-?\d+) yards?|no gain))?').format(playerRE)
    )
    nextREs.append(
        (r'(?P<isMuffedCatch>, muffed catch by )(?P<muffedBy>{0}),'
         r'(?: recovered by (?P<muffRecoverer>{0}))?').format(playerRE) +
        r'(?: and returned for (?:(?P<muffRetYds>\-?\d+) yards|no gain))?'
    )
    nextREs.append(
        r', recovered by (?P<onsideRecoverer>{0})'.format(playerRE)
    )
    nextREs.append(r'(?P<oob>, out of bounds)')
    nextREs.append(r'(?P<isTouchback>, touchback)')
    # TODO: test the following line to fix a small subset of cases
    # (ex: muff -> oob)
    nextRE = ''.join(r'(?:{})?'.format(nre) for nre in nextREs)
    kickoffREstr = r'{}{}{}{}{}{}{}'.format(
        koKickerRE, koYardsRE, nextRE,
        tackleRE, fumbleRE, tdSafetyRE, penaltyRE
    )
    kickoffRE = re.compile(kickoffREstr, re.IGNORECASE)

    # create timeout regex
    timeoutREstr = r'Timeout #(?P<timeoutNum>\d) by (?P<timeoutTeam>.+)'
    timeoutRE = re.compile(timeoutREstr, re.IGNORECASE)

    # create FG regex
    fgKickerRE = r'(?P<fgKicker>{0})'.format(playerRE)
    fgBaseRE = (r' (?P<fgDist>\d+) yard field goal'
                r' (?P<fgGood>good|no good)')
    fgBlockRE = (
        r'(?:, (?P<isBlocked>blocked) by '
        r'(?P<fgBlocker>{0}))?'.format(playerRE) +
        r'(?:, recovered by (?P<fgBlockRecoverer>{0}))?'.format(playerRE) +
        r'(?: and returned for (?:(?P<fgBlockRetYds>\-?\d+) yards?|no gain))?'
    )
    fgREstr = r'{}{}{}{}{}'.format(fgKickerRE, fgBaseRE,
                                   fgBlockRE, tdSafetyRE, penaltyRE)
    fgRE = re.compile(fgREstr, re.IGNORECASE)

    # create punt regex
    punterRE = r'.*?(?P<punter>{0})'.format(playerRE)
    puntBlockRE = (
        (r' punts, (?P<isBlocked>blocked) by (?P<puntBlocker>{0})'
         r'(?:, recovered by (?P<puntBlockRecoverer>{0})').format(playerRE) +
        r'(?: and returned (?:(?P<puntBlockRetYds>\-?\d+) yards|no gain))?)?'
    )
    puntYdsRE = r' punts (?P<puntYds>\d+) yards?'
    nextREs = []
    nextREs.append(r', (?P<isFairCatch>fair catch) by (?P<fairCatcher>{0})'
                   .format(playerRE))
    nextREs.append(r', (?P<oob>out of bounds)')
    nextREs.append(
        (r'(?P<isMuffedCatch>, muffed catch by )(?P<muffedBy>{0}),'
         r' recovered by (?P<muffRecoverer>{0})').format(playerRE) +
        r' and returned for ' +
        r'(?:(?P<muffRetYds>\d+) yards|no gain)'
    )
    nextREs.append(
        r', returned by (?P<puntReturner>{0}) for '.format(playerRE) +
        r'(?:(?P<puntRetYds>\-?\d+) yards?|no gain)'
    )
    nextRE = r'(?:{})?'.format('|'.join(nextREs))
    puntREstr = r'{}(?:{}|{}){}{}{}{}{}'.format(
        punterRE, puntBlockRE, puntYdsRE, nextRE,
        tackleRE, fumbleRE, tdSafetyRE, penaltyRE
    )
    puntRE = re.compile(puntREstr, re.IGNORECASE)

    # create kneel regex
    kneelREstr = (r'(?P<kneelQB>{0}) kneels for '.format(playerRE) +
                  r'(?:(?P<kneelYds>\-?\d+) yards?|no gain)')
    kneelRE = re.compile(kneelREstr, re.IGNORECASE)

    # create spike regex
    spikeREstr = r'(?P<spikeQB>{0}) spiked the ball'.format(playerRE)
    spikeRE = re.compile(spikeREstr, re.IGNORECASE)

    # create XP regex
    extraPointREstr = (r'(?:(?P<xpKicker>{0}) kicks)? ?extra point '
                       r'(?P<xpGood>good|no good)').format(playerRE)
    extraPointRE = re.compile(extraPointREstr, re.IGNORECASE)

    # create 2pt conversion regex
    twoPointREstr = (
        r'Two Point Attempt: (?P<twoPoint>.*?),?\s+conversion\s+'
        r'(?P<twoPointSuccess>succeeds|fails)'
    )
    twoPointRE = re.compile(twoPointREstr, re.IGNORECASE)

    # create penalty regex
    psPenaltyREstr = (
        r'^Penalty on (?P<penOn>{0}|'.format(playerRE) + r'\w{3}): ' +
        r'(?P<penalty>[^\(,]+)(?: \((?P<penDeclined>Declined)\)|' +
        r', (?P<penYds>\d*) yards?|' +
        r'.*?(?: \(no play\)))')
    psPenaltyRE = re.compile(psPenaltyREstr, re.IGNORECASE)

    # try parsing as a kickoff
    match = kickoffRE.search(details)
    if match:
        # parse as a kickoff
        struct['isKickoff'] = True
        struct.update(match.groupdict())
        return struct

    # try parsing as a timeout
    match = timeoutRE.search(details)
    if match:
        # parse as timeout
        struct['isTimeout'] = True
        struct.update(match.groupdict())
        return struct

    # try parsing as a field goal
    match = fgRE.search(details)
    if match:
        # parse as a field goal
        struct['isFieldGoal'] = True
        struct.update(match.groupdict())
        return struct

    # try parsing as a punt
    match = puntRE.search(details)
    if match:
        # parse as a punt
        struct['isPunt'] = True
        struct.update(match.groupdict())
        return struct

    # try parsing as a kneel
    match = kneelRE.search(details)
    if match:
        # parse as a kneel
        struct['isKneel'] = True
        struct.update(match.groupdict())
        return struct

    # try parsing as a spike
    match = spikeRE.search(details)
    if match:
        # parse as a spike
        struct['isSpike'] = True
        struct.update(match.groupdict())
        return struct

    # try parsing as an XP
    match = extraPointRE.search(details)
    if match:
        # parse as an XP
        struct['isXP'] = True
        struct.update(match.groupdict())
        return struct

    # try parsing as a 2-point conversion
    match = twoPointRE.search(details)
    if match:
        # parse as a 2-point conversion
        struct['isTwoPoint'] = True
        struct['twoPointSuccess'] = match.group('twoPointSuccess')
        realPlay = sportsref.nfl.pbp.parse_play_details(
            match.group('twoPoint'))
        if realPlay:
            struct.update(realPlay)
        return struct

    # try parsing as a pass
    match = passRE.search(details)
    if match:
        # parse as a pass
        struct['isPass'] = True
        struct.update(match.groupdict())
        return struct

    # try parsing as a pre-snap penalty
    match = psPenaltyRE.search(details)
    if match:
        # parse as a pre-snap penalty
        struct['isPresnapPenalty'] = True
        struct.update(match.groupdict())
        return struct

    # try parsing as a run
    match = rushRE.search(details)
    if match:
        # parse as a run
        struct['isRun'] = True
        struct.update(match.groupdict())
        return struct

    return None


def _clean_features(struct):
    """Cleans up the features collected in parse_play_details.

    :struct: Pandas Series of features parsed from details string.
    :returns: the same dict, but with cleaner features (e.g., convert bools,
    ints, etc.)
    """
    struct = dict(struct)
    # First, clean up play type bools
    ptypes = ['isKickoff', 'isTimeout', 'isFieldGoal', 'isPunt', 'isKneel',
              'isSpike', 'isXP', 'isTwoPoint', 'isPresnapPenalty', 'isPass',
              'isRun']
    for pt in ptypes:
        struct[pt] = struct[pt] if pd.notnull(struct.get(pt)) else False
    # Second, clean up other existing variables on a one-off basis
    struct['callUpheld'] = struct.get('callUpheld') == 'upheld'
    struct['fgGood'] = struct.get('fgGood') == 'good'
    struct['isBlocked'] = struct.get('isBlocked') == 'blocked'
    struct['isComplete'] = struct.get('isComplete') == 'complete'
    struct['isFairCatch'] = struct.get('isFairCatch') == 'fair catch'
    struct['isMuffedCatch'] = pd.notnull(struct.get('isMuffedCatch'))
    struct['isNoPlay'] = (
        ' (no play)' in struct['detail'] and
        'penalty enforced in end zone' not in struct['detail']
        if struct.get('detail') else False)
    struct['isOnside'] = struct.get('isOnside') == 'onside'
    struct['isSack'] = pd.notnull(struct.get('sackYds'))
    struct['isSafety'] = (struct.get('isSafety') == ', safety' or
                          (struct.get('detail') and
                           'enforced in end zone, safety' in struct['detail']))
    struct['isTD'] = struct.get('isTD') == ', touchdown'
    struct['isTouchback'] = struct.get('isTouchback') == ', touchback'
    struct['oob'] = pd.notnull(struct.get('oob'))
    struct['passLoc'] = PASS_OPTS.get(struct.get('passLoc'), np.nan)
    if struct['isPass']:
        pyds = struct['passYds']
        struct['passYds'] = pyds if pd.notnull(pyds) else 0
    if pd.notnull(struct['penalty']):
        struct['penalty'] = struct['penalty'].strip()
    struct['penDeclined'] = struct.get('penDeclined') == 'Declined'
    if struct['quarter'] == 'OT':
        struct['quarter'] = 5
    struct['rushDir'] = RUSH_OPTS.get(struct.get('rushDir'), np.nan)
    if struct['isRun']:
        ryds = struct['rushYds']
        struct['rushYds'] = ryds if pd.notnull(ryds) else 0
    year = struct.get('season', np.nan)
    struct['timeoutTeam'] = sportsref.nfl.teams.team_ids(year).get(
        struct.get('timeoutTeam'), np.nan
    )
    struct['twoPointSuccess'] = struct.get('twoPointSuccess') == 'succeeds'
    struct['xpGood'] = struct.get('xpGood') == 'good'

    # Third, ensure types are correct
    bool_vars = [
        'fgGood', 'isBlocked', 'isChallenge', 'isComplete', 'isFairCatch',
        'isFieldGoal', 'isKickoff', 'isKneel', 'isLateral', 'isNoPlay',
        'isPass', 'isPresnapPenalty', 'isPunt', 'isRun', 'isSack', 'isSafety',
        'isSpike', 'isTD', 'isTimeout', 'isTouchback', 'isTwoPoint', 'isXP',
        'isMuffedCatch', 'oob', 'penDeclined', 'twoPointSuccess', 'xpGood'
    ]
    int_vars = [
        'down', 'fgBlockRetYds', 'fgDist', 'fumbRecYdLine', 'fumbRetYds',
        'intRetYds', 'intYdLine', 'koRetYds', 'koYds', 'muffRetYds',
        'pbp_score_aw', 'pbp_score_hm', 'passYds', 'penYds', 'puntBlockRetYds',
        'puntRetYds', 'puntYds', 'quarter', 'rushYds', 'sackYds', 'timeoutNum',
        'ydLine', 'yds_to_go'
    ]
    float_vars = [
        'exp_pts_after', 'exp_pts_before', 'home_wp'
    ]
    string_vars = [
        'challenger', 'detail', 'fairCatcher', 'fgBlockRecoverer',
        'fgBlocker', 'fgKicker', 'fieldSide', 'fumbForcer',
        'fumbRecFieldSide', 'fumbRecoverer', 'fumbler', 'intFieldSide',
        'interceptor', 'kneelQB', 'koKicker', 'koReturner', 'muffRecoverer',
        'muffedBy', 'passLoc', 'passer', 'penOn', 'penalty',
        'puntBlockRecoverer', 'puntBlocker', 'puntReturner', 'punter',
        'qtr_time_remain', 'rushDir', 'rusher', 'sacker1', 'sacker2',
        'spikeQB', 'tackler1', 'tackler2', 'target', 'timeoutTeam',
        'xpKicker'
    ]
    for var in bool_vars:
        struct[var] = struct.get(var) is True
    for var in int_vars:
        try:
            struct[var] = int(struct.get(var))
        except (ValueError, TypeError):
            struct[var] = np.nan
    for var in float_vars:
        try:
            struct[var] = float(struct.get(var))
        except (ValueError, TypeError):
            struct[var] = np.nan
    for var in string_vars:
        if var not in struct or pd.isnull(struct[var]) or var == '':
            struct[var] = np.nan

    # Fourth, create new helper variables based on parsed variables
    # creating fieldSide and ydline from location
    if struct['isXP']:
        struct['fieldSide'] = struct['ydLine'] = np.nan
    else:
        fieldSide, ydline = _loc_to_features(struct.get('location'))
        struct['fieldSide'] = fieldSide
        struct['ydLine'] = ydline
    # creating secsElapsed (in entire game) from qtr_time_remain and quarter
    if pd.notnull(struct.get('qtr_time_remain')):
        qtr = struct['quarter']
        mins, secs = list(map(int, struct['qtr_time_remain'].split(':')))
        struct['secsElapsed'] = qtr * 900 - mins * 60 - secs
    # creating columns for turnovers
    struct['isInt'] = pd.notnull(struct.get('interceptor'))
    struct['isFumble'] = pd.notnull(struct.get('fumbler'))
    # create column for isPenalty
    struct['isPenalty'] = pd.notnull(struct.get('penalty'))
    # create columns for EPA
    struct['team_epa'] = struct['exp_pts_after'] - struct['exp_pts_before']
    struct['opp_epa'] = struct['exp_pts_before'] - struct['exp_pts_after']
    return pd.Series(struct)


def _loc_to_features(loc):
    """Converts a location string "{Half}, {YardLine}" into a tuple of those
    values, the second being an int.

    :l: The string from the play by play table representing location.
    :returns: A tuple that separates out the values, making them missing
    (np.nan) when necessary.

    """
<<<<<<< HEAD
    if l:
        if isinstance(l, str):
            l = l.strip()
            if ' ' in l:
                r = l.split()
=======
    if loc:
        if isinstance(loc, basestring):
            loc = loc.strip()
            if ' ' in loc:
                r = loc.split()
>>>>>>> 09f11ac8
                r[0] = r[0].lower()
                r[1] = int(r[1])
            else:
                r = (np.nan, int(loc))
        elif isinstance(loc, float):
            return (np.nan, 50)
    else:
        r = (np.nan, np.nan)
    return r


def _add_team_columns(features):
    """Function that adds 'team' and 'opp' columns to the features by iterating
    through the rows in order. A precondition is that the features dicts are in
    order in a continuous game sense and that all rows are from the same game.

    :features: A DataFrame with each row representing each play (in order).
    :returns: A similar DataFrame but with 'team' and 'opp' columns added.
    """
    features = features.to_dict('records')
    curTm = curOpp = None
    playAfterKickoff = False
    # fill in team and opp columns
    for row in features:
        # if it's a kickoff or the play after a kickoff,
        # figure out who has possession manually
        if row['isKickoff'] or playAfterKickoff:
            curTm, curOpp = _team_and_opp(row)
        else:
            curTm, curOpp = _team_and_opp(row, curTm, curOpp)
        row['team'], row['opp'] = curTm, curOpp
        # set playAfterKickoff
        playAfterKickoff = row['isKickoff']

    features = pd.DataFrame(features)
    features.team.fillna(method='bfill', inplace=True)
    features.opp.fillna(method='bfill', inplace=True)
    # ffill for last row
    features.team.fillna(method='ffill', inplace=True)
    features.opp.fillna(method='ffill', inplace=True)
    return features


def _team_and_opp(struct, curTm=None, curOpp=None):
    """Given a dict representing a play and the current team with the ball,
    returns (team, opp) where team is the team with the ball and opp is the
    team without the ball at the end of the play.

    :struct: A Series/dict representing the play.
    :curTm: The current team with the ball; None means it's the first play of
    the game or the offensive team on the previous play's offensive team was
    somehow undetermined.
    :curOpp: The current team on defense; None means same as curTm.
    :returns: (team, opp) tuple where team and opp are the 3-character team IDs
    or the offensive and defensive teams respectively.
    """
    # if we don't know the current team, figure it out
    if pd.isnull(curTm):
        if struct['isRun']:
            pID = struct['rusher']
        elif struct['isPass']:
            pID = struct['passer']
        elif struct['isFieldGoal']:
            pID = struct['fgKicker']
        elif struct['isPunt']:
            pID = struct['punter']
        elif struct['isXP']:
            pID = struct['xpKicker']
        elif struct['isKickoff']:
            pID = struct['koKicker']
        elif struct['isSpike']:
            pID = struct['spikeQB']
        elif struct['isKneel']:
            pID = struct['kneelQB']
        else:
            pID = None
        curTm = curOpp = np.nan
        bs = sportsref.nfl.boxscores.BoxScore(struct['boxscore_id'])
        if pID and len(pID) == 3:
            curTm = pID
            curOpp = bs.away() if bs.home() == curTm else bs.home()
        elif pID:
            player = sportsref.nfl.Player(pID)
            gamelog = player.gamelog(kind='B')
            curTm = gamelog.loc[
                gamelog.boxscore_id == struct['boxscore_id'], 'team_id'
            ].item()
            curOpp = bs.home() if bs.home() != curTm else bs.away()

        return curTm, curOpp

    # use row's class to determine when possession changes
    if struct['has_class_divider']:
        return curOpp, curTm
    else:
        return curTm, curOpp


def _add_team_features(df):
    """Adds extra convenience features based on teams with and without
    possession, with the precondition that the there are 'team' and 'opp'
    specified in row.

    :df: A DataFrame representing a game's play-by-play data after
        _clean_features has been called and 'team' and 'opp' have been added by
        _add_team_columns.
    :returns: A dict with new features in addition to previous features.
    """
    assert df.team.notnull().all()

    homeOnOff = df['team'] == df['home']
    # create column for distToGoal
    df['distToGoal'] = np.where(df['team'] != df['fieldSide'],
                                df['ydLine'], 100 - df['ydLine'])
    df['distToGoal'] = np.where(df['isXP'] | df['isTwoPoint'],
                                2, df['distToGoal'])
    # create column for each team's WP
    df['team_wp'] = np.where(homeOnOff, df['home_wp'], 100. - df['home_wp'])
    df['opp_wp'] = 100. - df['team_wp']
    # create columns for each team's WPA
    df['team_wpa'] = np.where(homeOnOff, df['home_wpa'], -df['home_wpa'])
    df['opp_wpa'] = -df['team_wpa']
    # create column for offense and defense scores if not already there
    assert df['boxscore_id'].nunique() == 1
    bs_id = df['boxscore_id'].values[0]
    bs = sportsref.nfl.boxscores.BoxScore(bs_id)
    df['team_score'] = np.where(df['team'] == bs.home(),
                                df['pbp_score_hm'], df['pbp_score_aw'])
    df['opp_score'] = np.where(df['team'] == bs.home(),
                               df['pbp_score_aw'], df['pbp_score_hm'])

    return df<|MERGE_RESOLUTION|>--- conflicted
+++ resolved
@@ -29,11 +29,7 @@
     """
     df = copy.deepcopy(df)
     df['detail'] = df[detailCol]
-<<<<<<< HEAD
-    dicts = list(map(sportsref.nfl.pbp.parse_play_details, df['detail'].values))
-=======
     dicts = [sportsref.nfl.pbp.parse_play_details(detail) for detail in df['detail'].values]
->>>>>>> 09f11ac8
     # clean up unmatched details
     cols = {c for d in dicts if d for c in d.keys()}
     blankEntry = {c: np.nan for c in cols}
@@ -66,21 +62,14 @@
     """
 
     # if input isn't a string, return None
-    if not isinstance(details, str):
+    if not isinstance(details, basestring):
         return None
 
     rushOptRE = r'(?P<rushDir>{})'.format(
-<<<<<<< HEAD
-        r'|'.join(iter(RUSH_OPTS.keys()))
-    )
-    passOptRE = r'(?P<passLoc>{})'.format(
-        r'|'.join(iter(PASS_OPTS.keys()))
-=======
         r'|'.join(RUSH_OPTS.keys())
     )
     passOptRE = r'(?P<passLoc>{})'.format(
         r'|'.join(PASS_OPTS.keys())
->>>>>>> 09f11ac8
     )
 
     playerRE = r"\S{6,8}\d{2}"
@@ -478,7 +467,7 @@
     # creating secsElapsed (in entire game) from qtr_time_remain and quarter
     if pd.notnull(struct.get('qtr_time_remain')):
         qtr = struct['quarter']
-        mins, secs = list(map(int, struct['qtr_time_remain'].split(':')))
+        mins, secs = map(int, struct['qtr_time_remain'].split(':'))
         struct['secsElapsed'] = qtr * 900 - mins * 60 - secs
     # creating columns for turnovers
     struct['isInt'] = pd.notnull(struct.get('interceptor'))
@@ -500,19 +489,11 @@
     (np.nan) when necessary.
 
     """
-<<<<<<< HEAD
-    if l:
-        if isinstance(l, str):
-            l = l.strip()
-            if ' ' in l:
-                r = l.split()
-=======
     if loc:
         if isinstance(loc, basestring):
             loc = loc.strip()
             if ' ' in loc:
                 r = loc.split()
->>>>>>> 09f11ac8
                 r[0] = r[0].lower()
                 r[1] = int(r[1])
             else:
