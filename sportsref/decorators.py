from __future__ import print_function
from future import standard_library
standard_library.install_aliases()

import codecs
import copy
import datetime
import functools
import getpass
import hashlib
import os
import re
<<<<<<< HEAD
import urllib.parse
=======
import time
>>>>>>> 09f11ac8

import appdirs
from boltons import funcutils
import mementos
import pandas as pd
from pyquery import PyQuery as pq

import sportsref


# TODO: move PSFConstants and GPFConstants to appdirs cache dir
def switch_to_dir(dirPath):
    """
    Decorator that switches to given directory before executing function, and
    then returning to orignal directory.
    """

    def decorator(func):
        @funcutils.wraps(func)
        def wrapper(*args, **kwargs):
            orig_cwd = os.getcwd()
            os.chdir(dirPath)
            ret = func(*args, **kwargs)
            os.chdir(orig_cwd)
            return ret
        return wrapper

    return decorator


def _days_valid_pfr(url):
    # boxscores are static, but refresh quarterly to be sure
    if 'boxscore' in url:
        return 90
    # important dates
    today = datetime.date.today()
    start_of_season = datetime.date(today.year, 8, 15)
    end_of_season = datetime.date(today.year, 2, 15)
    # check for a year in the filename
    m = re.search(r'(\d{4})', url)
    if m:
        # if it was a year prior to the current season, we're good
        year = int(m.group(1))
        cur_season = today.year - (today <= end_of_season)
        if year < cur_season:
            return 90
    # if it's the offseason, refresh cache twice a month
    if end_of_season < today < start_of_season:
        return 15
    # otherwise, refresh every 2 days
    return 2


def _days_valid_bkref(url):
    # boxscores are static, but refresh quarterly to be sure
    if 'boxscore' in url:
        return 90
    # important dates
    today = datetime.date.today()
    start_of_season = datetime.date(today.year, 10, 1)
    end_of_season = datetime.date(today.year, 7, 1)
    # check for a year in the filename
    m = re.search(r'(\d{4})', url)
    if m:
        # if it was a year prior to the current season, we're good
        year = int(m.group(1))
        cur_season = today.year - (today <= end_of_season) + 1
        if year < cur_season:
            return 90
    # if it's the offseason, refresh cache once a month
    if end_of_season < today < start_of_season:
        return 30
    # otherwise, refresh every 2 days
    return 2


def _days_valid_cfb(url):
    # TODO: caching for CFB
    return 365


def cache(func):
    """Caches the HTML returned by the specified function `func`. Caches it in
    the user cache determined by the appdirs package.
    """

    CACHE_DIR = appdirs.user_cache_dir('sportsref', getpass.getuser())
    if not os.path.isdir(CACHE_DIR):
        os.makedirs(CACHE_DIR)

    @funcutils.wraps(func)
    def wrapper(url):
        # hash based on the URL
        file_hash = hashlib.md5()
<<<<<<< HEAD

        #was throwing error that url wasn't encoded after 2to3
        url_encoded = url.encode('utf-8')

        file_hash.update(url_encoded)
=======
        encoded_url = url.encode(errors='replace')
        file_hash.update(encoded_url)
>>>>>>> 09f11ac8
        file_hash = file_hash.hexdigest()
        filename = '{}/{}'.format(CACHE_DIR, file_hash)

        sport_id = None
        for a_base_url, a_sport_id in sportsref.SITE_ABBREV.items():
            if url.startswith(a_base_url):
                sport_id = a_sport_id
                break
        else:
            print('No sport ID found for {}, not able to check cache'.format(url))

        # check whether cache is valid or stale
        file_exists = os.path.isfile(filename)
        if sport_id and file_exists:
            cur_time = int(time.time())
            mod_time = int(os.path.getmtime(filename))
            days_since_mod = datetime.timedelta(seconds=(cur_time - mod_time)).days
            days_cache_valid = globals()['_days_valid_{}'.format(sport_id)](url)
            cache_is_valid = days_since_mod < days_cache_valid
        else:
            cache_is_valid = False

        # if file found and cache is valid, read from file
        allow_caching = sportsref.get_option('cache')
        if file_exists and cache_is_valid and allow_caching:
            with codecs.open(filename, 'r', encoding='utf-8', errors='replace') as f:
                text = f.read()
        # otherwise, execute function and cache results
        else:
            text = func(url)
            with codecs.open(filename, 'w+', encoding='utf-8') as f:
                f.write(text)
        return text

    return wrapper


def get_class_instance_key(cls, args, kwargs):
    """
    Returns a unique identifier for a class instantiation.
    """
    l = [id(cls)]
    for arg in args:
        l.append(id(arg))
    l.extend((k, id(v)) for k, v in list(kwargs.items()))
    return tuple(sorted(l))


# used as a metaclass for classes that should be memoized
# (technically not a decorator, but it's similar enough)
Cached = mementos.memento_factory('Cached', get_class_instance_key)


def memoize(fun):
    """A decorator for memoizing functions.

    Only works on functions that take simple arguments - arguments that take
    list-like or dict-like arguments will not be memoized, and this function
    will raise a TypeError.
    """
    @funcutils.wraps(fun)
    def wrapper(*args, **kwargs):

        do_memoization = sportsref.get_option('memoize')
        if not do_memoization:
            return fun(*args, **kwargs)

        hash_args = tuple(args)
        hash_kwargs = frozenset(sorted(kwargs.items()))
        key = (hash_args, hash_kwargs)

        def _copy(v):
            if isinstance(v, pq):
                return v.clone()
            else:
                return copy.deepcopy(v)

        try:
            ret = _copy(cache[key])
            return ret
        except KeyError:
            cache[key] = fun(*args, **kwargs)
            ret = _copy(cache[key])
            return ret
        except TypeError:
            print(('memoization type error in function {} for arguments {}'
                  .format(fun.__name__, key)))
            raise

    cache = {}
    return wrapper


def kind_rpb(include_type=False):
    def decorator(fun):
        """Supports functions that return a DataFrame and have a `kind` keyword
        argument that specifies regular season ('R'), playoffs ('P'), or both
        ('B'). If given 'B', it will call the function with both 'R' and 'P'
        and concatenate the results.
        """
        @functools.wraps(fun)
        def wrapper(*args, **kwargs):
            kind = kwargs.get('kind', 'R').upper()
            if kind == 'B':
                kwargs['kind'] = 'R'
                reg = fun(*args, **kwargs)
                if include_type:
                    reg['is_playoffs'] = False
                kwargs['kind'] = 'P'
                poffs = fun(*args, **kwargs)
                if include_type:
                    poffs['is_playoffs'] = True
                return pd.concat((reg, poffs), ignore_index=True)
            else:
                df = fun(*args, **kwargs)
                if include_type:
                    df['is_playoffs'] = (kind == 'P')
                return df
        return wrapper
    return decorator<|MERGE_RESOLUTION|>--- conflicted
+++ resolved
@@ -10,11 +10,7 @@
 import hashlib
 import os
 import re
-<<<<<<< HEAD
-import urllib.parse
-=======
 import time
->>>>>>> 09f11ac8
 
 import appdirs
 from boltons import funcutils
@@ -109,16 +105,8 @@
     def wrapper(url):
         # hash based on the URL
         file_hash = hashlib.md5()
-<<<<<<< HEAD
-
-        #was throwing error that url wasn't encoded after 2to3
-        url_encoded = url.encode('utf-8')
-
-        file_hash.update(url_encoded)
-=======
         encoded_url = url.encode(errors='replace')
         file_hash.update(encoded_url)
->>>>>>> 09f11ac8
         file_hash = file_hash.hexdigest()
         filename = '{}/{}'.format(CACHE_DIR, file_hash)
 
@@ -163,7 +151,7 @@
     l = [id(cls)]
     for arg in args:
         l.append(id(arg))
-    l.extend((k, id(v)) for k, v in list(kwargs.items()))
+    l.extend((k, id(v)) for k, v in kwargs.items())
     return tuple(sorted(l))
 
 
@@ -204,8 +192,8 @@
             ret = _copy(cache[key])
             return ret
         except TypeError:
-            print(('memoization type error in function {} for arguments {}'
-                  .format(fun.__name__, key)))
+            print('memoization type error in function {} for arguments {}'
+                  .format(fun.__name__, key))
             raise
 
     cache = {}
