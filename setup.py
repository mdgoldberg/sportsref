--- conflicted
+++ resolved
@@ -1,11 +1,7 @@
 from setuptools import setup, find_packages
 
 setup(name='sportsref',
-<<<<<<< HEAD
-      version='0.7.15',
-=======
       version='0.7.16',
->>>>>>> 1333f44b
       description='Scraping data from sports-reference.com and related sites',
       url='https://github.com/mdgoldberg/sportsref',
       author='Matt Goldberg',
