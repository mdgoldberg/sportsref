--- conflicted
+++ resolved
@@ -55,10 +55,7 @@
         plays = pd.DataFrame(data, columns=cols, dtype=float)
     except Exception as e:
         # if parsing goes wrong, return empty DataFrame
-<<<<<<< HEAD
-=======
         raise e
->>>>>>> 555ca93d
         return pd.DataFrame()
 
     return plays
